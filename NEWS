--- conflicted
+++ resolved
@@ -1,12 +1,5 @@
 -*- mode: org -*-
-<<<<<<< HEAD
-  
-* 0.4.9
-- Implement asynchronous dashboard creation
-+ Implement major performance improvements in gnosis-dashboard.
-- Minor bug fixes
 
-=======
 * 0.4.10
 + Implement major performance improvements in gnosis-dashboard.
   
@@ -14,7 +7,6 @@
 - Implement asynchronous dashboard creation
 - Minor bug fixes
   
->>>>>>> 943d9217
 * 0.4.8
 + Refactor average review output
 
